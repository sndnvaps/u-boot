--- conflicted
+++ resolved
@@ -718,7 +718,6 @@
 	return aclk_66;
 }
 
-<<<<<<< HEAD
 int exynos5_set_epll_clk(unsigned long rate)
 {
 	unsigned int epll_con, epll_con_k;
@@ -920,7 +919,7 @@
 	clrsetbits_le32(reg, mask << pre_shift, (fine & mask) << pre_shift);
 
 	return 0;
-=======
+
 static unsigned long exynos4_get_i2c_clk(void)
 {
 	struct exynos4_clock *clk =
@@ -934,7 +933,6 @@
 	ratio &= 0xf;
 	aclk_100 = sclk / (ratio + 1);
 	return aclk_100;
->>>>>>> 09572880
 }
 
 unsigned long get_pll_clk(int pllreg)
