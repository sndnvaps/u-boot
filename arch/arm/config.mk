#
# (C) Copyright 2000-2002
# Wolfgang Denk, DENX Software Engineering, wd@denx.de.
#
# SPDX-License-Identifier:	GPL-2.0+
#

CROSS_COMPILE ?= arm-linux-

ifndef CONFIG_STANDALONE_LOAD_ADDR
ifneq ($(CONFIG_OMAP_COMMON),)
CONFIG_STANDALONE_LOAD_ADDR = 0x80300000
else
CONFIG_STANDALONE_LOAD_ADDR = 0xc100000
endif
endif

LDFLAGS_FINAL += --gc-sections
PLATFORM_RELFLAGS += -ffunction-sections -fdata-sections \
		     -fno-common -ffixed-r9
<<<<<<< HEAD
PLATFORM_RELFLAGS += $(call cc-option, -msoft-float)
=======
PLATFORM_RELFLAGS += $(call cc-option, -msoft-float) \
      $(call cc-option,-mshort-load-bytes,$(call cc-option,-malignment-traps,))
>>>>>>> e97f9d81

# Support generic board on ARM
__HAVE_ARCH_GENERIC_BOARD := y

PLATFORM_CPPFLAGS += -DCONFIG_ARM -D__ARM__

# Choose between ARM/Thumb instruction sets
ifeq ($(CONFIG_SYS_THUMB_BUILD),y)
PF_CPPFLAGS_ARM := $(call cc-option, -mthumb -mthumb-interwork,\
			$(call cc-option,-marm,)\
			$(call cc-option,-mno-thumb-interwork,)\
		)
else
PF_CPPFLAGS_ARM := $(call cc-option,-marm,) \
		$(call cc-option,-mno-thumb-interwork,)
endif

# Only test once
ifneq ($(CONFIG_SPL_BUILD),y)
ALL-$(CONFIG_SYS_THUMB_BUILD)	+= checkthumb
endif

# Try if EABI is supported, else fall back to old API,
# i. e. for example:
# - with ELDK 4.2 (EABI supported), use:
#	-mabi=aapcs-linux
# - with ELDK 4.1 (gcc 4.x, no EABI), use:
#	-mabi=apcs-gnu
# - with ELDK 3.1 (gcc 3.x), use:
#	-mapcs-32
PF_CPPFLAGS_ABI := $(call cc-option,\
			-mabi=aapcs-linux,\
			$(call cc-option,\
				-mapcs-32,\
				$(call cc-option,\
					-mabi=apcs-gnu,\
				)\
			)\
		)
PLATFORM_CPPFLAGS += $(PF_CPPFLAGS_ARM) $(PF_CPPFLAGS_ABI)

# For EABI, make sure to provide raise()
ifneq (,$(findstring -mabi=aapcs-linux,$(PLATFORM_CPPFLAGS)))
# This file is parsed many times, so the string may get added multiple
# times. Also, the prefix needs to be different based on whether
# CONFIG_SPL_BUILD is defined or not. 'filter-out' the existing entry
# before adding the correct one.
ifdef CONFIG_SPL_BUILD
PLATFORM_LIBS := $(SPLTREE)/arch/arm/lib/eabi_compat.o \
	$(filter-out %/arch/arm/lib/eabi_compat.o, $(PLATFORM_LIBS))
else
PLATFORM_LIBS := $(OBJTREE)/arch/arm/lib/eabi_compat.o \
	$(filter-out %/arch/arm/lib/eabi_compat.o, $(PLATFORM_LIBS))
endif
endif

# needed for relocation
LDFLAGS_u-boot += -pie

#
# FIXME: binutils versions < 2.22 have a bug in the assembler where
# branches to weak symbols can be incorrectly optimized in thumb mode
# to a short branch (b.n instruction) that won't reach when the symbol
# gets preempted
#
# http://sourceware.org/bugzilla/show_bug.cgi?id=12532
#
ifeq ($(CONFIG_SYS_THUMB_BUILD),y)
ifeq ($(GAS_BUG_12532),)
export GAS_BUG_12532:=$(shell if [ $(call binutils-version) -lt 0222 ] ; \
	then echo y; else echo n; fi)
endif
ifeq ($(GAS_BUG_12532),y)
PLATFORM_RELFLAGS += -fno-optimize-sibling-calls
endif
endif

ifneq ($(CONFIG_SPL_BUILD),y)
# Check that only R_ARM_RELATIVE relocations are generated.
ALL-y += checkarmreloc
# The movt / movw can hardcode 16 bit parts of the addresses in the
# instruction. Relocation is not supported for that case, so disable
# such usage by requiring word relocations.
PLATFORM_CPPFLAGS += $(call cc-option, -mword-relocations)
endif

# limit ourselves to the sections we want in the .bin.
ifdef CONFIG_ARM64
OBJCFLAGS += -j .text -j .rodata -j .data -j .u_boot_list -j .rela.dyn
else
OBJCFLAGS += -j .text -j .rodata -j .hash -j .data -j .got.plt -j .u_boot_list -j .rel.dyn
endif<|MERGE_RESOLUTION|>--- conflicted
+++ resolved
@@ -18,12 +18,8 @@
 LDFLAGS_FINAL += --gc-sections
 PLATFORM_RELFLAGS += -ffunction-sections -fdata-sections \
 		     -fno-common -ffixed-r9
-<<<<<<< HEAD
-PLATFORM_RELFLAGS += $(call cc-option, -msoft-float)
-=======
 PLATFORM_RELFLAGS += $(call cc-option, -msoft-float) \
       $(call cc-option,-mshort-load-bytes,$(call cc-option,-malignment-traps,))
->>>>>>> e97f9d81
 
 # Support generic board on ARM
 __HAVE_ARCH_GENERIC_BOARD := y
